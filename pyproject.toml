[build-system]
requires = ["setuptools>=61.0"]
build-backend = "setuptools.build_meta"

[project]
name = "nerfstudio"
<<<<<<< HEAD
<<<<<<< 99ab8bd669a590efcbce0ff27727b16e0403d71d
version = "0.1.14"
=======
version = "0.1.13"
>>>>>>> v0.1.13 (#1107)
=======
version = "0.1.13"
>>>>>>> c216980c
description = "All-in-one repository for state-of-the-art NeRFs"
readme = "README.md"
license = { text="Apache 2.0"}
requires-python = ">=3.7.3"
classifiers = [
    "Development Status :: 3 - Alpha",
    "Programming Language :: Python",
]
dependencies = [
    "aiohttp==3.8.1",
    "aiortc==1.3.2",
    "appdirs>=1.4",
    "av==9.2.0",
    "tyro>=0.3.31",
    "gdown==4.6.0",
    "ninja==1.10.2.3",
    "functorch==0.2.1",
    "h5py>=2.9.0",
    "imageio==2.21.1",
    "ipywidgets>=7.6",
    "jupyterlab==3.3.4",
    "matplotlib==3.5.3",
    "mediapy==1.1.0",
    "msgpack==1.0.4",
    "msgpack_numpy==0.4.8",
    "nerfacc==0.3.2",
    "open3d>=0.16.0",
    "opencv-python==4.6.0.66",
    "plotly==5.7.0",
    "protobuf==3.20.0",
    "pymeshlab==2022.2.post2",
    "pyngrok==5.1.0",
    "python-socketio==5.7.1",
    "requests",
    "rich==12.5.1",
    "scikit-image==0.19.3",
    "tensorboard==2.9.0",
    "torch==1.12.1",
    "torchmetrics[image]>=0.9.3",
    "torchtyping>=0.1.4",
    "torchvision>=0.13.0",
    "u-msgpack-python>=2.4.1",
    "nuscenes-devkit>=1.1.1",
    "wandb>=0.13.3",
    "xatlas"
]

[project.urls]
"Documentation" = "https://docs.nerf.studio"


[project.optional-dependencies]
# Development packages
dev = [
    "black[jupyter]==22.3.0",
    "pylint==2.13.4",
    "pytest==7.1.2",
    "pytest-xdist==2.5.0",
    "typeguard>=2.13.3",
]

# Documentation related packages
docs = [
    "furo==2022.09.29",
    # Specifying ipython for https://github.com/ipython/ipython/issues/13845
    "ipython==8.6.0",
    "readthedocs-sphinx-search==0.1.2",
    "myst-nb==0.16.0",
    "nbconvert==7.2.5",
    "nbformat==5.5.0",
    "sphinx==5.2.1",
    "sphinxemoji==0.2.0",
    "sphinx-argparse==0.3.1",
    "sphinx-copybutton==0.5.0",
    "sphinx-design==0.2.0",
    "sphinxext-opengraph==0.6.3"
]

[project.scripts]
# Note, add entrypoint name to scripts/completions/install.py to include CLI completion
ns-install-cli = "scripts.completions.install:entrypoint"
ns-process-data = "scripts.process_data:entrypoint"
ns-download-data = "scripts.downloads.download_data:entrypoint"
ns-train = "scripts.train:entrypoint"
ns-eval = "scripts.eval:entrypoint"
ns-render = "scripts.render:entrypoint"
ns-export = "scripts.exporter:entrypoint"
ns-dev-test = "scripts.github.run_actions:entrypoint"
ns-bridge-server = "nerfstudio.viewer.server.server:entrypoint"

[options]
# equivalent to using --extra-index-url with pip, which is needed for specifying the CUDA version torch and torchvision
dependency_links = [
    "https://download.pytorch.org/whl/cu113"
]

[tool.setuptools.packages.find]
include = ["nerfstudio*","scripts*"]

[tool.setuptools.package-data]
"*" = ["*.json", "py.typed", "setup.bash", "setup.zsh"]

# black
[tool.black]
line-length = 120

# pylint
[tool.pylint.messages_control]
max-line-length = 120
generated-members = ["numpy.*", "torch.*", "cv2.*", "cv.*"]
good-names-rgxs = "^[_a-zA-Z][_a-z0-9]?$"
ignore-paths = ["scripts/colmap2nerf.py"]
jobs = 0
ignored-classes = ["TensorDataclass"]

disable = [
  "duplicate-code",
  "fixme",
  "logging-fstring-interpolation",
  "too-many-arguments",
  "too-many-branches",
  "too-many-instance-attributes",
  "too-many-locals",
  "unnecessary-ellipsis",
]

#pytest
[tool.pytest.ini_options]
addopts = "-n=4 --typeguard-packages=nerfstudio --torchtyping-patch-typeguard --disable-warnings"
testpaths = [
    "tests",
]

# pyright
[tool.pyright]
include = ["nerfstudio"]
exclude = ["**/node_modules",
    "**/__pycache__",
]
ignore = ["nerfstudio/viewer"]
defineConstant = { DEBUG = true }

reportMissingImports = true
reportMissingTypeStubs = false
reportPrivateImportUsage = false
reportUndefinedVariable = false

pythonVersion = "3.7"
pythonPlatform = "Linux"<|MERGE_RESOLUTION|>--- conflicted
+++ resolved
@@ -4,15 +4,7 @@
 
 [project]
 name = "nerfstudio"
-<<<<<<< HEAD
-<<<<<<< 99ab8bd669a590efcbce0ff27727b16e0403d71d
 version = "0.1.14"
-=======
-version = "0.1.13"
->>>>>>> v0.1.13 (#1107)
-=======
-version = "0.1.13"
->>>>>>> c216980c
 description = "All-in-one repository for state-of-the-art NeRFs"
 readme = "README.md"
 license = { text="Apache 2.0"}
